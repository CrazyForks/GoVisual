--- conflicted
+++ resolved
@@ -1138,90 +1138,6 @@
       }
     }
 
-<<<<<<< HEAD
-    // Show request trace
-    function showRequestTrace(req) {
-        const traceContainer = document.getElementById("traceContainer");
-        traceContainer.style.display = "block";
-
-        // Update the trace timing information
-        document.getElementById("trace-total-time").textContent = req.Duration
-            ? req.Duration + " ms"
-            : "N/A";
-
-        // These values would be populated if we had more detailed timing data
-        const duration = req.Duration || 0;
-        document.getElementById("trace-ttfb").textContent =
-            Math.round(duration * 0.2) + " ms";
-        document.getElementById("trace-network-time").textContent =
-            Math.round(duration * 0.1) + " ms";
-        document.getElementById("trace-processing-time").textContent =
-            Math.round(duration * 0.7) + " ms";
-
-        // Populate timeline (would need more detailed timing data)
-        const timelineContent = document.getElementById("timeline-content");
-        timelineContent.innerHTML = "";
-
-        // Example phases - in a real implementation, this would come from detailed tracing
-        const phases = [
-            { name: "Connection", duration: Math.round(duration * 0.05) },
-            { name: "Request Processing", duration: Math.round(duration * 0.15) },
-            { name: "Handler Execution", duration: Math.round(duration * 0.7) },
-            { name: "Response Generation", duration: Math.round(duration * 0.1) },
-        ];
-
-        phases.forEach((phase) => {
-            const timelineItem = document.createElement("div");
-            timelineItem.className = "timeline-item";
-
-            const phaseName = document.createElement("div");
-            phaseName.textContent = phase.name;
-
-            const phaseDuration = document.createElement("div");
-            phaseDuration.textContent = phase.duration + " ms";
-
-            timelineItem.appendChild(phaseName);
-            timelineItem.appendChild(phaseDuration);
-            timelineContent.appendChild(timelineItem);
-        });
-
-        // Show middleware trace
-        showMiddlewareTrace(req);
-
-        // Show route trace if available
-        if (req.RouteTrace) {
-            document.getElementById("trace-route-match").style.display = "block";
-            const routeDetails = document.getElementById("trace-route-details");
-            routeDetails.innerHTML = "";
-
-            const routePattern = document.createElement("div");
-            routePattern.className = "trace-detail-item";
-            routePattern.innerHTML = `<strong>Pattern:</strong> ${req.RouteTrace.pattern || "Unknown"}`;
-            routeDetails.appendChild(routePattern);
-
-            const routePath = document.createElement("div");
-            routePath.className = "trace-detail-item";
-            routePath.innerHTML = `<strong>Path:</strong> ${req.RouteTrace.path || "Unknown"}`;
-            routeDetails.appendChild(routePath);
-
-            if (req.RouteTrace.params) {
-                const paramsTitle = document.createElement("div");
-                paramsTitle.className = "trace-detail-item";
-                paramsTitle.innerHTML = `<strong>Parameters:</strong>`;
-                routeDetails.appendChild(paramsTitle);
-
-                const paramsList = document.createElement("ul");
-                paramsList.className = "route-params-list";
-
-                for (const [key, value] of Object.entries(req.RouteTrace.params)) {
-                    const paramItem = document.createElement("li");
-                    paramItem.innerHTML = `<strong>${key}:</strong> ${value}`;
-                    paramsList.appendChild(paramItem);
-                }
-
-                routeDetails.appendChild(paramsList);
-            }
-=======
     return output;
   }
 
@@ -1245,7 +1161,6 @@
           const pre = document.createElement("pre");
           pre.innerHTML = value;
           valueElement.appendChild(pre);
->>>>>>> efad4778
         } else {
           // Single line HTML content
           valueElement.innerHTML = value;
@@ -1392,39 +1307,8 @@
       }
     }
 
-<<<<<<< HEAD
-    // Clear all requests function
-    function clearAllRequests() {
-        if (confirm("Are you sure you want to clear all requests?")) {
-            // In a real implementation, this would call an API endpoint to clear the requests
-            fetch("/__viz/api/clear", {
-                method: "POST",
-            })
-                .then(async (response) => {
-                    if (!response.ok) {
-                        const errText = await response.text();
-                        // In case of an error, show an alert
-                        alert(errText);
-                        return;
-                    }
-
-                    // Clear local data
-                    allRequests = [];
-                    filteredRequests = [];
-                    updateTable(filteredRequests);
-                    updateStats(filteredRequests);
-
-                    // Hide details if open
-                    document.getElementById("requestDetails").style.display = "none";
-                    document.getElementById("traceContainer").style.display = "none";
-                    selectedRequestId = null;
-                })
-                .catch((error) => console.error("Error clearing requests:", error));
-=======
     return params;
   }
-
-  // Request Replay Functionality
 
   // Open replay modal with request data
   function openReplayModal(req) {
@@ -1456,7 +1340,6 @@
           ].some((h) => key.startsWith(h))
         ) {
           continue;
->>>>>>> efad4778
         }
 
         addHeaderRow(key, values.join(", "));
